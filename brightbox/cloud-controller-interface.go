// Copyright 2018 Brightbox Systems Ltd
//
// Licensed under the Apache License, Version 2.0 (the "License");
// you may not use this file except in compliance with the License.
// You may obtain a copy of the License at
//
//     http://www.apache.org/licenses/LICENSE-2.0
//
// Unless required by applicable law or agreed to in writing, software
// distributed under the License is distributed on an "AS IS" BASIS,
// WITHOUT WARRANTIES OR CONDITIONS OF ANY KIND, either express or implied.
// See the License for the specific language governing permissions and
// limitations under the License.

package brightbox

import (
	"io"

	"github.com/brightbox/k8ssdk"
<<<<<<< HEAD
	"k8s.io/cloud-provider"
=======
	cloudprovider "k8s.io/cloud-provider"
>>>>>>> 016ebcbb
	"k8s.io/klog"
)

type cloud struct {
	*k8ssdk.Cloud
}

// Initialize provides the cloud with a kubernetes client builder and
// may spawn goroutines to perform housekeeping activities within the
// cloud provider.
func (c *cloud) Initialize(clientBuilder cloudprovider.ControllerClientBuilder, stop <-chan struct{}) {
	klog.V(4).Infof("Initialise called with %+v", clientBuilder)
}

// LoadBalancer returns a balancer interface. Also returns true if the
// interface is supported, false otherwise.
func (c *cloud) LoadBalancer() (cloudprovider.LoadBalancer, bool) {
	klog.V(4).Infof("LoadBalancer called")
	return c, true
}

// Instances returns an instances interface. Also returns true if the
// interface is supported, false otherwise.
func (c *cloud) Instances() (cloudprovider.Instances, bool) {
	klog.V(4).Infof("Instances called")
	return c, true
}

// Zones returns a zones interface. Also returns true if the interface
// is supported, false otherwise.
func (c *cloud) Zones() (cloudprovider.Zones, bool) {
	klog.V(4).Infof("Zones called")
	return c, true
}

// Clusters returns a clusters interface.  Also returns true if the
// interface is supported, false otherwise.
func (c *cloud) Clusters() (cloudprovider.Clusters, bool) {
	klog.V(4).Infof("Clusters called")
	return nil, false
}

// Routes returns a routes interface along with whether the interface
// is supported.
func (c *cloud) Routes() (cloudprovider.Routes, bool) {
	klog.V(4).Infof("Routes called")
	return nil, false
}

// ProviderName returns the cloud provider ID.
func (c *cloud) ProviderName() string {
	klog.V(4).Infof("ProviderName called")
	return k8ssdk.ProviderName
}

// HasClusterID returns true if a ClusterID is required and set
func (c *cloud) HasClusterID() bool {
	klog.V(4).Infof("HasClusterID called")
	return true
}

// Register this provider's creation function with the manager
func init() {
	cloudprovider.RegisterCloudProvider(k8ssdk.ProviderName, newCloudConnection)
}

// Read a config and generate a cloud structure
// Open a cloud connection early in this version to validate environment
// settings.
// TODO: Look at whether open on demand works better
func newCloudConnection(config io.Reader) (cloudprovider.Interface, error) {
	klog.V(4).Infof("newCloudConnection called with %+v", config)
	if config != nil {
		klog.Warningf("supplied config is not read by this version. Using environment")
	}
	newCloud := &cloud{
		&k8ssdk.Cloud{},
	}
	_, err := newCloud.CloudClient()
	if err != nil {
		return nil, err
	}
	return newCloud, nil
}<|MERGE_RESOLUTION|>--- conflicted
+++ resolved
@@ -18,11 +18,7 @@
 	"io"
 
 	"github.com/brightbox/k8ssdk"
-<<<<<<< HEAD
-	"k8s.io/cloud-provider"
-=======
 	cloudprovider "k8s.io/cloud-provider"
->>>>>>> 016ebcbb
 	"k8s.io/klog"
 )
 
